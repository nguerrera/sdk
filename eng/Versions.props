--- conflicted
+++ resolved
@@ -6,13 +6,8 @@
   </PropertyGroup>
   <!-- Repo Version Information -->
   <PropertyGroup>
-<<<<<<< HEAD
-    <VersionPrefix>3.0.101</VersionPrefix>
-    <PreReleaseVersionLabel>servicing</PreReleaseVersionLabel>
-=======
     <VersionPrefix>3.1.100</VersionPrefix>
     <PreReleaseVersionLabel>preview1</PreReleaseVersionLabel>
->>>>>>> 2dca73e4
   </PropertyGroup>
   <!-- Production Dependencies -->
   <PropertyGroup>
@@ -29,11 +24,7 @@
     <PlatformAbstractionsVersion>2.0.0</PlatformAbstractionsVersion>
     <SystemDiagnosticsFileVersionInfoVersion>4.0.0</SystemDiagnosticsFileVersionInfoVersion>
     <SystemReflectionMetadataVersion>1.5.0</SystemReflectionMetadataVersion>
-<<<<<<< HEAD
     <MicrosoftDotNetSignToolVersion>1.0.0-beta.19474.3</MicrosoftDotNetSignToolVersion>
-=======
-    <MicrosoftDotNetSignToolVersion>1.0.0-beta.19463.3</MicrosoftDotNetSignToolVersion>
->>>>>>> 2dca73e4
   </PropertyGroup>
   <!-- Get .NET Framework reference assemblies from NuGet packages -->
   <PropertyGroup>
