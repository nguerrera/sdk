--- conflicted
+++ resolved
@@ -85,28 +85,6 @@
 
     - template: /eng/build.yml
       parameters:
-<<<<<<< HEAD
-        agentOs: Ubuntu_14_04
-        pool:
-          name: NetCorePublic-Pool
-          queue: BuildPool.Ubuntu.1604.Amd64.Open
-        strategy:
-          matrix:
-            Build_Debug:
-              _BuildConfig: Debug
-              _PublishType: none
-              _SignType: test
-            Build_Release:
-              _BuildConfig: Release
-              _PublishType: none
-              _SignType: test
-        variables:
-          _PREVIEW_VSTS_DOCKER_IMAGE: microsoft/dotnet-buildtools-prereqs:ubuntu-14.04-cross-0cd4667-20170319080304
-
-    - template: /eng/build.yml
-      parameters:
-=======
->>>>>>> 6b58000b
         agentOs: Ubuntu_16_04
         pool:
           name: NetCorePublic-Pool
