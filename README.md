--- conflicted
+++ resolved
@@ -7,17 +7,10 @@
 Looking for V1 of the .NET Core tooling?
 ----------------------------------------
 
-<<<<<<< HEAD
 If you are looking for the v2.0 release of the .NET Core tools (CLI, MSBuild and the new csproj), head over to https://dot.net/core and download!
 
 > **Note:** the master branch of the CLI repo is based on post-v2.0 of .NET Core and is considered pre-release. For production-level usage, use the
 > v2.0 of the tools.
-=======
-If you are looking for the v1.0.1 release of the .NET Core tools (CLI, MSBuild and the new csproj), see https://dot.net/core.
-
-> **Note:** the release/2.0.0 branch of the CLI repo is based on the upcoming v2 of .NET Core and is considered pre-release. For production-level usage, use 
-> v1 of the tools.
->>>>>>> ebbee439
 
 Found an issue?
 ---------------
@@ -71,11 +64,7 @@
 > **Note:** Be aware that the following installers are the **latest bits**. If you
 > want to install the latest released versions, check out the [preceding section](#looking-for-v1-of-the-net-core-tooling).
 
-<<<<<<< HEAD
 | Platform | Latest Daily Build<br>*master*<br>[![][version-badge]][version] |
-=======
-| Platform | Latest Daily Build<br>*release/2.0.0*<br>[![][version-badge]][version] |
->>>>>>> ebbee439
 | -------- | :-------------------------------------: |
 | **Windows x64** | [Installer][win-x64-installer] - [Checksum][win-x64-installer-checksum]<br>[zip][win-x64-zip] - [Checksum][win-x64-zip-checksum] |
 | **Windows x86** | [Installer][win-x86-installer] - [Checksum][win-x86-installer-checksum]<br>[zip][win-x86-zip] - [Checksum][win-x86-zip-checksum] |
