--- conflicted
+++ resolved
@@ -674,43 +674,12 @@
         <target state="translated">プロジェクト `{0}` がソリューションから削除されました。</target>
         <note />
       </trans-unit>
-<<<<<<< HEAD
-      <trans-unit id="CannotBeNullOrWhitespace">
-        <source>Cannot be null or whitespace.</source>
-        <target state="translated">null または空白文字にすることはできません。</target>
-        <note />
-      </trans-unit>
-      <trans-unit id="ContainInvalidCharacters">
-        <source>Contains one or more invalid characters: {0}</source>
-        <target state="translated">1 つ以上の無効な文字が含まれています: {0}</target>
-        <note />
-      </trans-unit>
       <trans-unit id="ToolSettingsInvalidXml">
-        <source>The tool's settings file is invalid xml.
-{0}</source>
-        <target state="translated">ツールの設定ファイルは無効な xml です。
+        <source>Invalid XML: {0}</source>
+        <target state="needs-review-translation">ツールの設定ファイルは無効な xml です。
 {0}</target>
         <note />
       </trans-unit>
-      <trans-unit id="ToolSettingInvalidRunner">
-        <source>The tool's settings file has non "dotnet" as runner.</source>
-        <target state="translated">ツールの設定ファイルにはランナーとしての非 "dotnet" があります。</target>
-        <note />
-      </trans-unit>
-      <trans-unit id="ToolSettingMoreThanOneCommand">
-        <source>The tool's settings file has more than one command defined.</source>
-        <target state="translated">ツールの設定ファイルで複数のコマンドが定義されています。</target>
-        <note />
-      </trans-unit>
-      <trans-unit id="ToolSettingsContainError">
-        <source>The tool's settings file contains error.
-{0}</source>
-        <target state="translated">ツールの設定ファイルにエラーが含まれています。
-{0}</target>
-        <note />
-      </trans-unit>
-=======
->>>>>>> 6ef587db
       <trans-unit id="NuGetConfigurationFileDoesNotExist">
         <source>NuGet configuration file {0} does not exist.</source>
         <target state="translated">NuGet 構成ファイル {0} は存在しません。</target>
@@ -800,11 +769,6 @@
         <target state="translated">パッケージ '{0}' にツール設定ファイル DotnetToolSettings.xml がありません。</target>
         <note />
       </trans-unit>
-      <trans-unit id="ToolSettingsInvalidXml">
-        <source>Invalid XML: {0}</source>
-        <target state="new">Invalid XML: {0}</target>
-        <note />
-      </trans-unit>
       <trans-unit id="ToolSettingsMissingCommandName">
         <source>Tool defines a command with a missing name setting.</source>
         <target state="new">Tool defines a command with a missing name setting.</target>
