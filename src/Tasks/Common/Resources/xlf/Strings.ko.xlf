﻿<?xml version="1.0" encoding="utf-8"?>
<xliff xmlns="urn:oasis:names:tc:xliff:document:1.2" xmlns:xsi="http://www.w3.org/2001/XMLSchema-instance" version="1.2" xsi:schemaLocation="urn:oasis:names:tc:xliff:document:1.2 xliff-core-1.2-transitional.xsd">
  <file datatype="xml" source-language="en" target-language="ko" original="../Strings.resx">
    <body>
      <trans-unit id="AtLeastOneTargetFrameworkMustBeSpecified">
        <source>NETSDK1001: At least one possible target framework must be specified.</source>
        <target state="needs-review-translation">가능한 대상 프레임워크를 하나 이상 지정해야 합니다.</target>
        <note>{StrBegin="NETSDK1001: "}</note>
      </trans-unit>
      <trans-unit id="NoCompatibleTargetFramework">
        <source>NETSDK1002: Project '{0}' targets '{2}'. It cannot be referenced by a project that targets '{1}'.</source>
        <target state="needs-review-translation">'{0}' 프로젝트가 '{2}'을(를) 대상으로 합니다. '{1}'을(를) 대상으로 하는 프로젝트에서 참조할 수 없습니다.</target>
        <note>{StrBegin="NETSDK1002: "}</note>
      </trans-unit>
      <trans-unit id="InvalidFrameworkName">
        <source>NETSDK1003: Invalid framework name: '{0}'.</source>
        <target state="needs-review-translation">프레임워크 이름 '{0}'이(가) 잘못되었습니다.</target>
        <note>{StrBegin="NETSDK1003: "}</note>
      </trans-unit>
      <trans-unit id="AssetsFileNotFound">
        <source>NETSDK1004: Assets file '{0}' not found. Run a NuGet package restore to generate this file.</source>
        <target state="needs-review-translation">자산 파일 '{0}'을(를) 찾을 수 없습니다. NuGet 패키지 복원을 실행하여 이 파일을 생성하세요.</target>
        <note>{StrBegin="NETSDK1004: "}</note>
      </trans-unit>
      <trans-unit id="AssetsFileMissingTarget">
        <source>NETSDK1005: Assets file '{0}' doesn't have a target for '{1}'. Ensure that restore has run and that you have included '{2}' in the TargetFrameworks for your project.</source>
        <target state="needs-review-translation">자산 파일 '{0}'에 '{1}'의 대상이 없습니다. 복원이 실행되었으며 프로젝트의 TargetFrameworks에 '{2}'을(를) 포함했는지 확인하세요.</target>
        <note>{StrBegin="NETSDK1005: "}</note>
      </trans-unit>
      <trans-unit id="AssetsFilePathNotRooted">
        <source>NETSDK1006: Assets file path '{0}' is not rooted. Only full paths are supported.</source>
        <target state="needs-review-translation">자산 파일 경로 '{0}'이(가) 루트에서 시작하지 않습니다. 전체 경로만 지원됩니다.</target>
        <note>{StrBegin="NETSDK1006: "}</note>
      </trans-unit>
      <trans-unit id="CannotFindProjectInfo">
        <source>NETSDK1007: Cannot find project info for '{0}'. This can indicate a missing project reference.</source>
        <target state="needs-review-translation">'{0}'에 대한 프로젝트 정보를 찾을 수 없습니다. 프로젝트 참조가 없음을 나타낼 수 있습니다.</target>
        <note>{StrBegin="NETSDK1007: "}</note>
      </trans-unit>
      <trans-unit id="MissingItemMetadata">
        <source>NETSDK1008: Missing '{0}' metadata on '{1}' item '{2}'.</source>
        <target state="needs-review-translation">'{1}' 항목 '{2}'에 '{0}' 메타데이터가 없습니다.</target>
        <note>{StrBegin="NETSDK1008: "}</note>
      </trans-unit>
      <trans-unit id="UnrecognizedPreprocessorToken">
        <source>NETSDK1009: Unrecognized preprocessor token '{0}' in '{1}'.</source>
        <target state="needs-review-translation">'{1}'에서 전처리기 토큰 '{0}'을(를) 인식할 수 없습니다.</target>
        <note>{StrBegin="NETSDK1009: "}</note>
      </trans-unit>
      <trans-unit id="ContentPreproccessorParameterRequired">
        <source>NETSDK1010: The '{0}' task must be given a value for parameter '{1}' in order to consume preprocessed content.</source>
        <target state="needs-review-translation">전처리된 콘텐츠를 사용하려면 '{0}' 작업에서 '{1}' 매개 변수의 값을 지정해야 합니다.</target>
        <note>{StrBegin="NETSDK1010: "}</note>
      </trans-unit>
      <trans-unit id="ProjectAssetsConsumedWithoutMSBuildProjectPath">
        <source>NETSDK1011: Assets are consumed from project '{0}', but no corresponding MSBuild project path was  found in '{1}'.</source>
        <target state="needs-review-translation">'{0}' 프로젝트의 자산이 사용되었지만, '{1}'에서 해당 MSBuild 프로젝트 경로를 찾을 수 없습니다.</target>
        <note>{StrBegin="NETSDK1011: "}</note>
      </trans-unit>
      <trans-unit id="UnexpectedFileType">
        <source>NETSDK1012: Unexpected file type for '{0}'. Type is both '{1}' and '{2}'.</source>
        <target state="needs-review-translation">'{0}'에 대해 예기치 않은 파일 형식입니다. 형식이 '{1}'인 동시에 '{2}'입니다.</target>
        <note>{StrBegin="NETSDK1012: "}</note>
      </trans-unit>
      <trans-unit id="CannotInferTargetFrameworkIdentiferAndVersion">
        <source>NETSDK1013: The TargetFramework value '{0}' was not recognized. It may be misspelled. If not, then the TargetFrameworkIdentifier and/or TargetFrameworkVersion properties must be specified explicitly.</source>
        <target state="needs-review-translation">TargetFramework 값 '{0}'을(를) 인식하지 못했습니다. 철자가 틀렸을 수 있습니다. 그렇지 않은 경우 TargetFrameworkIdentifier 및/또는 TargetFrameworkVersion 속성을 명시적으로 지정해야 합니다.</target>
        <note>{StrBegin="NETSDK1013: "}</note>
      </trans-unit>
      <trans-unit id="ContentItemDoesNotProvideOutputPath">
        <source>NETSDK1014: Content item for '{0}' sets '{1}', but does not provide  '{2}' or '{3}'.</source>
        <target state="needs-review-translation">{0}'의 콘텐츠 항목이 '{1}'을(를) 설정하지만, '{2}' 또는 '{3}'을(를) 제공하지 않습니다.</target>
        <note>{StrBegin="NETSDK1014: "}</note>
      </trans-unit>
      <trans-unit id="DuplicatePreprocessorToken">
        <source>NETSDK1015: The preprocessor token '{0}' has been given more than one value. Choosing '{1}' as the value.</source>
        <target state="needs-review-translation">전처리기 토큰 '{0}'의 값이 두 개 이상 지정되었습니다. '{1}'을(를) 값으로 선택합니다.</target>
        <note>{StrBegin="NETSDK1015: "}</note>
      </trans-unit>
      <trans-unit id="UnableToFindResolvedPath">
        <source>NETSDK1016: Unable to find resolved path for '{0}'.</source>
        <target state="needs-review-translation">'{0}'에 대해 확인된 경로를 찾을 수 없습니다.</target>
        <note>{StrBegin="NETSDK1016: "}</note>
      </trans-unit>
      <trans-unit id="AssetPreprocessorMustBeConfigured">
        <source>NETSDK1017: Asset preprocessor must be configured before assets are processed.</source>
        <target state="needs-review-translation">자산을 처리하려면 먼저 자산 전처리기를 구성해야 합니다.</target>
        <note>{StrBegin="NETSDK1017: "}</note>
      </trans-unit>
      <trans-unit id="InvalidNuGetVersionString">
        <source>NETSDK1018: Invalid NuGet version string: '{0}'.</source>
        <target state="needs-review-translation">NuGet 버전 문자열 '{0}'이(가) 잘못되었습니다.</target>
        <note>{StrBegin="NETSDK1018: "}</note>
      </trans-unit>
      <trans-unit id="UnsupportedFramework">
        <source>NETSDK1019: {0} is an unsupported framework.</source>
        <target state="needs-review-translation">{0}은(는) 지원되지 않는 프레임워크입니다.</target>
        <note>{StrBegin="NETSDK1019: "}</note>
      </trans-unit>
      <trans-unit id="DuplicateItemsError">
        <source>NETSDK1022: Duplicate '{0}' items were included. The .NET SDK includes '{0}' items from your project directory by default. You can either remove these items from your project file, or set the '{1}' property to '{2}' if you want to explicitly include them in your project file. For more information, see {4}. The duplicate items were: {3}</source>
        <target state="needs-review-translation">{0}' 중복 항목이 포함되었습니다. .NET SDK에는 기본적으로 프로젝트 디렉터리의 '{0}' 항목이 포함됩니다. 프로젝트 파일에서 이러한 항목을 제거하거나, 프로젝트 파일에 해당 항목을 명시적으로 포함하려면 '{1}' 속성을 '{2}'(으)로 설정할 수 있습니다. 자세한 내용은 {4}을(를) 참조하세요. 중복 항목은 다음과 같습니다. {3}</target>
        <note>{StrBegin="NETSDK1022: "}</note>
      </trans-unit>
      <trans-unit id="PackageReferenceOverrideWarning">
        <source>NETSDK1023: A PackageReference for '{0}' was included in your project. This package is implicitly referenced by the .NET SDK and you do not typically need to reference it from your project. For more information, see {1}</source>
        <target state="needs-review-translation">'{0}'에 대한 PackageReference가 프로젝트에 포함되어 있습니다. 이 패키지는 .NET SDK에서 암시적으로 참조되며, 일반적으로 사용자가 프로젝트에서 참조할 필요가 없습니다. 자세한 내용은 {1}을(를) 참조하세요.</target>
        <note>{StrBegin="NETSDK1023: "}</note>
      </trans-unit>
      <trans-unit id="IncorrectPackageRoot">
        <source>NETSDK1020: Package Root {0} was incorrectly given for Resolved library {1}</source>
        <target state="needs-review-translation">패키지 루트 {0}이(가) 확인된 라이브러리 {1}에 대해 잘못 지정되었습니다.</target>
        <note>{StrBegin="NETSDK1020: "}</note>
      </trans-unit>
      <trans-unit id="MultipleFilesResolved">
        <source>NETSDK1021: More than one file found for {0}</source>
        <target state="needs-review-translation">{0}에 대해 두 개 이상의 파일을 찾았습니다.</target>
        <note>{StrBegin="NETSDK1021: "}</note>
      </trans-unit>
      <trans-unit id="FolderAlreadyExists">
        <source>NETSDK1024: Folder '{0}' already exists either delete it or provide a different ComposeWorkingDir</source>
        <target state="needs-review-translation">'{0}' 폴더가 이미 있습니다. 삭제하거나 다른 ComposeWorkingDir을 제공하세요.</target>
        <note>{StrBegin="NETSDK1024: "}</note>
      </trans-unit>
      <trans-unit id="ParsingFiles">
        <source>NETSDK1026: Parsing the Files : '{0}'</source>
        <target state="needs-review-translation">파일 구문 분석: '{0}'</target>
        <note>{StrBegin="NETSDK1026: "}</note>
      </trans-unit>
      <trans-unit id="PackageInfoLog">
        <source>NETSDK1027: Package Name='{0}', Version='{1}' was parsed</source>
        <target state="needs-review-translation">패키지 이름='{0}', 버전='{1}'이(가) 구문 분석되었습니다.</target>
        <note>{StrBegin="NETSDK1027: "}</note>
      </trans-unit>
      <trans-unit id="RuntimeIdentifierWasNotSpecified">
        <source>NETSDK1028: Specify a RuntimeIdentifier</source>
        <target state="needs-review-translation">RuntimeIdentifier 지정</target>
        <note>{StrBegin="NETSDK1028: "}</note>
      </trans-unit>
      <trans-unit id="IncorrectTargetFormat">
        <source>NETSDK1025: WRThe target manifest {0} provided is of not the correct format</source>
        <target state="needs-review-translation">제공한 대상 매니페스트 {0}이(가) 올바른 형식이 아닙니다.</target>
        <note>{StrBegin="NETSDK1025: "}</note>
      </trans-unit>
      <trans-unit id="AppHostHasBeenModified">
        <source>NETSDK1029: Unable to use '{0}' as application host executable as it does not contain the expected placeholder byte sequence '{1}' that would mark where the application name would be written.</source>
        <target state="needs-review-translation">응용 프로그램 이름이 기록되는 위치를 표시하는 '{1}' 예상 자리 표시자 바이트 시퀀스가 포함되지 않아서 '{0}'을(를) 응용 프로그램 호스트 실행 파일로 사용할 수 없습니다.</target>
        <note>{StrBegin="NETSDK1029: "}</note>
      </trans-unit>
      <trans-unit id="FileNameIsTooLong">
        <source>NETSDK1030: Given file name '{0}' is longer than 1024 bytes</source>
        <target state="needs-review-translation">제공한 파일 이름 '{0}'이(가) 1024바이트보다 깁니다.</target>
        <note>{StrBegin="NETSDK1030: "}</note>
      </trans-unit>
      <trans-unit id="CannotHaveSelfContainedWithoutRuntimeIdentifier">
        <source>NETSDK1031: It is not supported to build or publish a self-contained application without specifying a RuntimeIdentifier.  Please either specify a RuntimeIdentifier or set SelfContained to false.</source>
        <target state="needs-review-translation">RuntimeIdentifier를 지정하지 않으면 자체 포함 응용 프로그램의 빌드 또는 게시가 지원되지 않습니다. RuntimeIdentifier를 지정하거나 SelfContained를 false로 설정하세요.</target>
        <note>{StrBegin="NETSDK1031: "}</note>
      </trans-unit>
      <trans-unit id="ChoosingAssemblyVersion">
        <source>NETSDK1033: Choosing '{0}' because AssemblyVersion '{1}' is greater than '{2}'.</source>
        <target state="needs-review-translation">AssemblyVersion '{1}'이(가) '{2}'보다 크기 때문에 '{0}'을(를) 선택합니다.</target>
        <note>{StrBegin="NETSDK1033: "}</note>
      </trans-unit>
      <trans-unit id="ChoosingFileVersion">
        <source>NETSDK1034: Choosing '{0}' because file version '{1}' is greater than '{2}'.</source>
        <target state="needs-review-translation">파일 버전 '{1}'이(가) '{2}'보다 크기 때문에 '{0}'을(를) 선택합니다.</target>
        <note>{StrBegin="NETSDK1034: "}</note>
      </trans-unit>
      <trans-unit id="ChoosingPlatformItem">
        <source>NETSDK1035: Choosing '{0}' because it is a platform item.</source>
        <target state="needs-review-translation">플랫폼 항목이기 때문에 '{0}'을(를) 선택합니다.</target>
        <note>{StrBegin="NETSDK1035: "}</note>
      </trans-unit>
      <trans-unit id="ChoosingPreferredPackage">
        <source>NETSDK1036: Choosing '{0}' because it comes from a package that is preferred.</source>
        <target state="needs-review-translation">기본 설정되는 패키지에 있기 때문에 '{0}'을(를) 선택합니다.</target>
        <note>{StrBegin="NETSDK1036: "}</note>
      </trans-unit>
      <trans-unit id="ConflictCouldNotDetermineWinner">
        <source>NETSDK1037: Could not determine winner due to equal file and assembly versions.</source>
        <target state="needs-review-translation">동일한 파일 및 어셈블리 버전으로 인해 적용되는 내용을 확인할 수 없습니다.</target>
        <note>{StrBegin="NETSDK1037: "}</note>
      </trans-unit>
      <trans-unit id="CouldNotDetermineWinner_DoesntExist">
        <source>NETSDK1038: Could not determine winner because '{0}' does not exist.</source>
        <target state="needs-review-translation">'{0}'이(가) 존재하지 않기 때문에 적용되는 내용을 확인할 수 없습니다.</target>
        <note>{StrBegin="NETSDK1001: "}</note>
      </trans-unit>
      <trans-unit id="CouldNotDetermineWinner_FileVersion">
        <source>NETSDK1039: Could not determine a winner because '{0}' has no file version.</source>
        <target state="needs-review-translation">'{0}'에 파일 버전이 없기 때문에 적용되는 내용을 확인할 수 없습니다.</target>
        <note>{StrBegin="NETSDK1039: "}</note>
      </trans-unit>
      <trans-unit id="CouldNotDetermineWinner_NotAnAssembly">
        <source>NETSDK1040: Could not determine a winner because '{0}' is not an assembly.</source>
        <target state="needs-review-translation">'{0}'이(가) 어셈블리가 아니기 때문에 적용되는 내용을 확인할 수 없습니다.</target>
        <note>{StrBegin="NETSDK1040: "}</note>
      </trans-unit>
      <trans-unit id="EncounteredConflict">
        <source>NETSDK1041: Encountered conflict between '{0}' and '{1}'.</source>
        <target state="needs-review-translation">'{0}'과(와) '{1}' 사이에 충돌이 발생했습니다.</target>
        <note>{StrBegin="NETSDK1041: "}</note>
      </trans-unit>
      <trans-unit id="CouldNotLoadPlatformManifest">
        <source>NETSDK1042: Could not load PlatformManifest from '{0}' because it did not exist.</source>
        <target state="needs-review-translation">PlatformManifest가 존재하지 않기 때문에 '{0}'에서 로드할 수 없습니다.</target>
        <note>{StrBegin="NETSDK1042: "}</note>
      </trans-unit>
      <trans-unit id="ErrorParsingPlatformManifest">
        <source>NETSDK1043: Error parsing PlatformManifest from '{0}' line {1}.  Lines must have the format {2}.</source>
        <target state="needs-review-translation">'{0}' 줄 {1}에서 PlatformManifest를 구문 분석하는 중 오류가 발생했습니다. 줄이 {2} 형식이어야 합니다.</target>
        <note>{StrBegin="NETSDK1043: "}</note>
      </trans-unit>
      <trans-unit id="ErrorParsingPlatformManifestInvalidValue">
        <source>NETSDK1044: Error parsing PlatformManifest from '{0}' line {1}.  {2} '{3}' was invalid.</source>
        <target state="needs-review-translation">'{0}' 줄 {1}에서 PlatformManifest를 구문 분석하는 중 오류가 발생했습니다. {2} '{3}'이(가) 잘못되었습니다.</target>
        <note>{StrBegin="NETSDK1044: "}</note>
      </trans-unit>
      <trans-unit id="UnsupportedTargetFrameworkVersion">
        <source>NETSDK1045: The current .NET SDK does not support targeting {0} {1}.  Either target {0} {2} or lower, or use a version of the .NET SDK that supports {0} {1}.</source>
        <target state="needs-review-translation">현재 .NET SDK에서는 {0} {1}을(를) 대상으로 하는 것을 지원하지 않습니다. {0} {2} 이하를 대상으로 하거나 {0} {1}을(를) 지원하는 .NET SDK 버전을 사용하세요.</target>
        <note>{StrBegin="NETSDK1045: "}</note>
      </trans-unit>
      <trans-unit id="AssetsFileMissingRuntimeIdentifier">
        <source>NETSDK1047: Assets file '{0}' doesn't have a target for '{1}'. Ensure that restore has run and that you have included '{2}' in the TargetFrameworks for your project. You may also need to include '{3}' in your project's RuntimeIdentifiers.</source>
        <target state="needs-review-translation">자산 파일 '{0}'에 '{1}'의 대상이 없습니다. 복원이 실행되었으며 프로젝트의 TargetFrameworks에 '{2}'을(를) 포함했는지 확인하세요. 프로젝트의 RuntimeIdentifiers에 '{3}'을(를) 포함해야 할 수도 있습니다.</target>
        <note>{StrBegin="NETSDK1047: "}</note>
      </trans-unit>
      <trans-unit id="TargetFrameworkWithSemicolon">
        <source>NETSDK1046: The TargetFramework value '{0}' is not valid. To multi-target, use the 'TargetFrameworks' property instead.</source>
        <target state="needs-review-translation">TargetFramework 값 '{0}'이(가) 잘못되었습니다. 여러 대상을 지정하려면 'TargetFrameworks' 속성을 대신 사용하세요.</target>
        <note>{StrBegin="NETSDK1046: "}</note>
      </trans-unit>
      <trans-unit id="SkippingAdditionalProbingPaths">
        <source>NETSDK1048: 'AdditionalProbingPaths' were specified for GenerateRuntimeConfigurationFiles, but are being skipped because 'RuntimeConfigDevPath' is empty.</source>
        <target state="needs-review-translation">GenerateRuntimeConfigurationFiles에 대해 'AdditionalProbingPaths'가 지정되었지만 'RuntimeConfigDevPath'가 비어 있어서 건너뜁니다.</target>
        <note>{StrBegin="NETSDK1048: "}</note>
      </trans-unit>
      <trans-unit id="GetDependsOnNETStandardFailedWithException">
        <source>NETSDK1049: Resolved file has a bad image, no metadata, or is otherwise inaccessible. {0} {1}</source>
        <target state="needs-review-translation">확인된 파일의 이미지가 잘못되었거나, 메타데이터가 없거나, 파일 자체에 액세스할 수 없습니다. {0} {1}</target>
        <note>{StrBegin="NETSDK1049: "}</note>
      </trans-unit>
      <trans-unit id="UnsupportedSDKVersionForNetStandard20">
        <source>NETSDK1050: The version of Microsoft.NET.Sdk used by this project is insufficient to support references to libraries targeting .NET Standard 1.5 or higher.  Please install version 2.0 or higher of the .NET Core SDK.</source>
        <target state="needs-review-translation">이 프로젝트에서 사용하는 Microsoft.NET.Sdk 버전은 .NET Standard 1.5 이상을 대상으로 하는 라이브러리에 대한 참조를 지원할 수 없습니다. .NET Core SDK 버전 2.0 이상을 설치하세요.</target>
        <note>{StrBegin="NETSDK1050: "}</note>
      </trans-unit>
      <trans-unit id="CannotHaveRuntimeIdentifierPlatformMismatchPlatformTarget">
        <source>NETSDK1032: The RuntimeIdentifier platform '{0}' and the PlatformTarget '{1}' must be compatible.</source>
        <target state="needs-review-translation">RuntimeIdentifier 플랫폼 '{0}'과(와) PlatformTarget '{1}'은(는) 호환되어야 합니다.</target>
        <note>{StrBegin="NETSDK1032: "}</note>
      </trans-unit>
      <trans-unit id="ErrorParsingFrameworkListInvalidValue">
        <source>NETSDK1051: Error parsing FrameworkList from '{0}'.  {1} '{2}' was invalid.</source>
        <target state="needs-review-translation">'{0}'의 FrameworkList를 구문 분석하는 동안 오류가 발생했습니다. {1} '{2}'이(가) 잘못되었습니다.</target>
        <note>{StrBegin="NETSDK1051: "}</note>
      </trans-unit>
      <trans-unit id="FrameworkListPathNotRooted">
        <source>NETSDK1052: Framework list file path '{0}' is not rooted. Only full paths are supported.</source>
        <target state="needs-review-translation">프레임워크 목록 파일 경로 '{0}'이(가) 루트에서 시작하지 않습니다. 전체 경로만 지원됩니다.</target>
        <note>{StrBegin="NETSDK1052: "}</note>
      </trans-unit>
      <trans-unit id="PackAsToolCannotSupportSelfContained">
        <source>NETSDK1053: Pack as tool does not support self contained.</source>
        <target state="needs-review-translation">도구로서 팩은 자체 포함을 지원하지 않습니다.</target>
        <note>{StrBegin="NETSDK1001: "}</note>
      </trans-unit>
      <trans-unit id="UnsupportedRuntimeIdentifier">
        <source>NETSDK1056: Project is targeting runtime '{0}' but did not resolve any runtime-specific packages. This runtime may not be supported by the target framework.</source>
        <target state="needs-review-translation">프로젝트가 런타임 '{0}'을(를) 대상으로 하지만 런타임 관련 패키지를 확인하지 않았습니다. 이 런타임은 대상 프레임워크에서 지원되지 않을 수 있습니다.</target>
        <note>{StrBegin="NETSDK1056: "}</note>
      </trans-unit>
      <trans-unit id="UsingPreviewSdkWarning">
        <source>NETSDK1057: You are working with a preview version of the .NET Core SDK. You can define the SDK version via a global.json file in the current project. More at https://go.microsoft.com/fwlink/?linkid=869452</source>
        <target state="needs-review-translation">.NET Core SDK의 미리 보기 버전으로 작업하고 있습니다. 현재 프로젝트의 global.json 파일을 통해 SDK 버전을 정의할 수 있습니다. 자세한 내용은 https://go.microsoft.com/fwlink/?linkid=869452를 참조하세요.</target>
        <note>{StrBegin="NETSDK1057: "}</note>
      </trans-unit>
      <trans-unit id="InvalidItemSpecToUse">
        <source>NETSDK1058: Invalid value for ItemSpecToUse parameter: '{0}'.  This property must be blank or set to 'Left' or 'Right'</source>
        <target state="needs-review-translation">ItemSpecToUse 매개 변수 값이 잘못되었습니다. '{0}'. 이 속성은 비워 두거나 'Left' 또는 'Right'로 설정해야 합니다.</target>
        <note>{StrBegin="NETSDK1058: "}
The following are names of parameters or literal values and should not be translated: ItemSpecToUse, Left, Right</note>
      </trans-unit>
      <trans-unit id="ProjectContainsObsoleteDotNetCliTool">
<<<<<<< HEAD
        <source>NETSDK1059: The tool '{0}' is now included in the .NET Core SDK. Information on resolving this warning is available at (https://aka.ms/dotnetclitools-in-box).</source>
        <target state="needs-review-translation">DotNetCliToolReference를 사용한 '{0}' 참조는 사용되지 않으며 이 프로젝트에서 제거할 수 있습니다. 이도구는 .NET Core SDK에 기본적으로 포함되어 있습니다.</target>
        <note>{StrBegin="NETSDK1059: "}</note>
=======
        <source>The tool '{0}' is now included in the .NET Core SDK. Information on resolving this warning is available at (https://aka.ms/dotnetclitools-in-box).</source>
        <target state="translated">'{0}' 도구가 현재 .NET Core SDK에 포함되어 있습니다. 이 경고를 해결하는 방법은 https://aka.ms/dotnetclitools-in-box를 참조하세요.</target>
        <note />
>>>>>>> d6ad2456
      </trans-unit>
      <trans-unit id="ErrorReadingAssetsFile">
        <source>NETSDK1060: Error reading assets file: {0}</source>
        <target state="needs-review-translation">자산 파일 {0}을(를) 읽는 동안 오류가 발생했습니다.</target>
        <note>{StrBegin="NETSDK1060: "}</note>
      </trans-unit>
      <trans-unit id="MismatchedPlatformPackageVersion">
        <source>NETSDK1061: The project was restored using {0} version {1}, but with current settings, version {2} would be used instead.  To resolve this issue, make sure the same settings are used for restore and for subsequent operations such as build or publish.  Typically this issue can occur if the RuntimeIdentifier property is set during build or publish but not during restore.</source>
        <target state="needs-review-translation">프로젝트는 {0} 버전 {1}을(를) 사용하여 복원되었지만, 현재 설정에서는 버전 {2}이(가) 대신 사용됩니다. 이 문제를 해결하려면 복원 및 빌드나 게시 같은 후속 작업에 동일한 설정을 사용하세요. 일반적으로 이 문제는 복원 중에는 RuntimeIdentifier 속성이 설정되지 않았는데 빌드나 게시 중 RuntimeIdentifier 속성이 설정된 경우에 발생할 수 있습니다.</target>
        <note>{StrBegin="NETSDK1061: "}
{0} - Package Identifier for platform package
{1} - Restored version of platform package
{2} - Current version of platform package</note>
      </trans-unit>
      <trans-unit id="AssetsFileNotSet">
        <source>NETSDK1063: The path to the project assets file was not set. Run a NuGet package restore to generate this file.</source>
        <target state="needs-review-translation">프로젝트 자산 파일에 대한 경로가 설정되지 않았습니다. NuGet 패키지 복원을 실행하여 이 파일을 생성하세요.</target>
        <note>{StrBegin="NETSDK1063: "}</note>
      </trans-unit>
      <trans-unit id="DotnetToolOnlySupportNetcoreapp">
        <source>NETSDK1054: only supports .NET Core.</source>
        <target state="needs-review-translation">.NET Core만 지원합니다.</target>
        <note>{StrBegin="NETSDK1054: "}</note>
      </trans-unit>
      <trans-unit id="DotnetToolDoesNotSupportTFMLowerThanNetcoreapp21">
        <source>NETSDK1055: DotnetTool does not support target framework lower than netcoreapp2.1.</source>
        <target state="needs-review-translation">DotnetTool가 netcoreapp2.1보다 낮은 대상 프레임워크를 지원하지 않습니다.</target>
        <note>{StrBegin="NETSDK1055: "}</note>
      </trans-unit>
      <trans-unit id="UnableToUsePackageAssetsCache">
        <source>NETSDK1062: Unable to use package assets cache due to I/O error. This can occur when the same project is built more than once in parallel. Performance may be degraded, but the build result will not be impacted.</source>
        <target state="needs-review-translation">I/O 오류로 인해 패키지 자산 캐시를 사용할 수 없습니다. 동일한 프로젝트가 두 번 이상 동시에 빌드되면 이 오류가 발생합니다. 성능이 저하될 수 있지만 빌드 결과는 영향을 받지 않습니다.</target>
        <note>{StrBegin="NETSDK1062: "}</note>
      </trans-unit>
      <trans-unit id="PackageNotFound">
<<<<<<< HEAD
        <source>NETSDK1064: Package {0}, version {1} was not found. It might have been deleted since NuGet restore. Otherwise, NuGet restore might have only partially completed, which might have been due to maximum path length restrictions.</source>
        <target state="new">NETSDK1064: Package {0}, version {1} was not found. It might have been deleted since NuGet restore. Otherwise, NuGet restore might have only partially completed, which might have been due to maximum path length restrictions.</target>
        <note>{StrBegin="NETSDK1064: "}</note>
=======
        <source>Package {0}, version {1} was not found. It might have been deleted since NuGet restore. Otherwise, NuGet restore might have only partially completed, which might have been due to maximum path length restrictions.</source>
        <target state="translated">패키지 {0}, 버전 {1}을(를) 찾을 수 없습니다. NuGet 복원 이후 삭제되었을 수 있습니다. 아니면, 최대 경로 길이 제한으로 인해 NuGet 복원이 부분적으로만 완료되었을 수 있습니다.</target>
        <note />
>>>>>>> d6ad2456
      </trans-unit>
      <trans-unit id="CannotFindApphostForRid">
        <source>NETSDK1065: Cannot find app host for {0}. {0} could be an invalid runtime identifier (RID). For more information about RID, see https://aka.ms/rid-catalog.</source>
        <target state="new">NETSDK1065: Cannot find app host for {0}. {0} could be an invalid runtime identifier (RID). For more information about RID, see https://aka.ms/rid-catalog.</target>
        <note>{StrBegin="NETSDK1065: "}</note>
      </trans-unit>
    </body>
  </file>
</xliff><|MERGE_RESOLUTION|>--- conflicted
+++ resolved
@@ -92,11 +92,6 @@
         <target state="needs-review-translation">NuGet 버전 문자열 '{0}'이(가) 잘못되었습니다.</target>
         <note>{StrBegin="NETSDK1018: "}</note>
       </trans-unit>
-      <trans-unit id="UnsupportedFramework">
-        <source>NETSDK1019: {0} is an unsupported framework.</source>
-        <target state="needs-review-translation">{0}은(는) 지원되지 않는 프레임워크입니다.</target>
-        <note>{StrBegin="NETSDK1019: "}</note>
-      </trans-unit>
       <trans-unit id="DuplicateItemsError">
         <source>NETSDK1022: Duplicate '{0}' items were included. The .NET SDK includes '{0}' items from your project directory by default. You can either remove these items from your project file, or set the '{1}' property to '{2}' if you want to explicitly include them in your project file. For more information, see {4}. The duplicate items were: {3}</source>
         <target state="needs-review-translation">{0}' 중복 항목이 포함되었습니다. .NET SDK에는 기본적으로 프로젝트 디렉터리의 '{0}' 항목이 포함됩니다. 프로젝트 파일에서 이러한 항목을 제거하거나, 프로젝트 파일에 해당 항목을 명시적으로 포함하려면 '{1}' 속성을 '{2}'(으)로 설정할 수 있습니다. 자세한 내용은 {4}을(를) 참조하세요. 중복 항목은 다음과 같습니다. {3}</target>
@@ -216,6 +211,11 @@
         <source>NETSDK1044: Error parsing PlatformManifest from '{0}' line {1}.  {2} '{3}' was invalid.</source>
         <target state="needs-review-translation">'{0}' 줄 {1}에서 PlatformManifest를 구문 분석하는 중 오류가 발생했습니다. {2} '{3}'이(가) 잘못되었습니다.</target>
         <note>{StrBegin="NETSDK1044: "}</note>
+      </trans-unit>
+      <trans-unit id="UnsupportedFramework">
+        <source>NETSDK1019: {0} is an unsupported framework.</source>
+        <target state="new">NETSDK1019: {0} is an unsupported framework.</target>
+        <note>{StrBegin="NETSDK1019: "}</note>
       </trans-unit>
       <trans-unit id="UnsupportedTargetFrameworkVersion">
         <source>NETSDK1045: The current .NET SDK does not support targeting {0} {1}.  Either target {0} {2} or lower, or use a version of the .NET SDK that supports {0} {1}.</source>
@@ -284,15 +284,9 @@
 The following are names of parameters or literal values and should not be translated: ItemSpecToUse, Left, Right</note>
       </trans-unit>
       <trans-unit id="ProjectContainsObsoleteDotNetCliTool">
-<<<<<<< HEAD
         <source>NETSDK1059: The tool '{0}' is now included in the .NET Core SDK. Information on resolving this warning is available at (https://aka.ms/dotnetclitools-in-box).</source>
-        <target state="needs-review-translation">DotNetCliToolReference를 사용한 '{0}' 참조는 사용되지 않으며 이 프로젝트에서 제거할 수 있습니다. 이도구는 .NET Core SDK에 기본적으로 포함되어 있습니다.</target>
+        <target state="needs-review-translation">'{0}' 도구가 현재 .NET Core SDK에 포함되어 있습니다. 이 경고를 해결하는 방법은 https://aka.ms/dotnetclitools-in-box를 참조하세요.</target>
         <note>{StrBegin="NETSDK1059: "}</note>
-=======
-        <source>The tool '{0}' is now included in the .NET Core SDK. Information on resolving this warning is available at (https://aka.ms/dotnetclitools-in-box).</source>
-        <target state="translated">'{0}' 도구가 현재 .NET Core SDK에 포함되어 있습니다. 이 경고를 해결하는 방법은 https://aka.ms/dotnetclitools-in-box를 참조하세요.</target>
-        <note />
->>>>>>> d6ad2456
       </trans-unit>
       <trans-unit id="ErrorReadingAssetsFile">
         <source>NETSDK1060: Error reading assets file: {0}</source>
@@ -328,15 +322,9 @@
         <note>{StrBegin="NETSDK1062: "}</note>
       </trans-unit>
       <trans-unit id="PackageNotFound">
-<<<<<<< HEAD
         <source>NETSDK1064: Package {0}, version {1} was not found. It might have been deleted since NuGet restore. Otherwise, NuGet restore might have only partially completed, which might have been due to maximum path length restrictions.</source>
-        <target state="new">NETSDK1064: Package {0}, version {1} was not found. It might have been deleted since NuGet restore. Otherwise, NuGet restore might have only partially completed, which might have been due to maximum path length restrictions.</target>
+        <target state="needs-review-translation">패키지 {0}, 버전 {1}을(를) 찾을 수 없습니다. NuGet 복원 이후 삭제되었을 수 있습니다. 아니면, 최대 경로 길이 제한으로 인해 NuGet 복원이 부분적으로만 완료되었을 수 있습니다.</target>
         <note>{StrBegin="NETSDK1064: "}</note>
-=======
-        <source>Package {0}, version {1} was not found. It might have been deleted since NuGet restore. Otherwise, NuGet restore might have only partially completed, which might have been due to maximum path length restrictions.</source>
-        <target state="translated">패키지 {0}, 버전 {1}을(를) 찾을 수 없습니다. NuGet 복원 이후 삭제되었을 수 있습니다. 아니면, 최대 경로 길이 제한으로 인해 NuGet 복원이 부분적으로만 완료되었을 수 있습니다.</target>
-        <note />
->>>>>>> d6ad2456
       </trans-unit>
       <trans-unit id="CannotFindApphostForRid">
         <source>NETSDK1065: Cannot find app host for {0}. {0} could be an invalid runtime identifier (RID). For more information about RID, see https://aka.ms/rid-catalog.</source>
