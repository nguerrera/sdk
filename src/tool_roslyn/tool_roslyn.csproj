﻿<Project Sdk="Microsoft.NET.Sdk" ToolsVersion="15.0" xmlns="http://schemas.microsoft.com/developer/msbuild/2003">
  <Import Project="$([MSBuild]::GetDirectoryNameOfFileAbove($(MSBuildThisFileDirectory), dir.props))\dir.props" />
  <Import Project="$([MSBuild]::GetDirectoryNameOfFileAbove($(MSBuildThisFileDirectory), dir.props))\dir.tasks" />

  <PropertyGroup>
    <VersionPrefix>$(CliVersionPrefix)</VersionPrefix>
<<<<<<< HEAD
    <TargetFramework>netcoreapp2.0</TargetFramework>
	<RuntimeFrameworkVersion>$(CLI_SharedFrameworkVersion)</RuntimeFrameworkVersion>
    <GenerateRuntimeConfigurationFiles>true</GenerateRuntimeConfigurationFiles>
  </PropertyGroup>
  <ItemGroup>
    <PackageReference Include="Microsoft.NetCore.App" Version="$(CLI_SharedFrameworkVersion)" />
=======
    <TargetFramework>netcoreapp1.1</TargetFramework>
    <GenerateRuntimeConfigurationFiles>true</GenerateRuntimeConfigurationFiles>
  </PropertyGroup>
  <ItemGroup>
    <PackageReference Include="Microsoft.NetCore.App" Version="1.1.0" />
>>>>>>> 41330f07
    <PackageReference Include="Microsoft.CodeAnalysis.CSharp" Version="$(CLI_Roslyn_Version)" />
    <PackageReference Include="Microsoft.CodeAnalysis.Build.Tasks" Version="$(CLI_Roslyn_Version)" />
    <PackageReference Include="Microsoft.Net.Compilers.netcore" Version="$(CLI_Roslyn_Version)" />
    <PackageReference Include="Microsoft.DiaSymReader.Native" Version="1.4.0" />
  </ItemGroup>

  <ItemGroup>
    <Content Include="RunCsc.sh;RunCsc.cmd">
      <CopyToOutputDirectory>PreserveNewest</CopyToOutputDirectory>
      <CopyToPublishDirectory>PreserveNewest</CopyToPublishDirectory>
    </Content>
  </ItemGroup>
  
  <Target Name="AddHackFilesToPublish" 
          AfterTargets="ComputeFilesToPublish">
    <ItemGroup>
      <!-- Workaround for https://github.com/dotnet/sdk/issues/115 -->
      <HackFilesToCopy Include="$(NuGetPackagesDir)\microsoft.codeanalysis.build.tasks\$(CLI_Roslyn_Version)\contentFiles\any\any\**;" />
    </ItemGroup>

    <Copy SourceFiles="@(HackFilesToCopy)"
        DestinationFiles="@(HackFilesToCopy->'$(PublishDir)/%(RecursiveDir)%(Filename)%(Extension)')" />
  </Target>

  <Target Name="MakeCscRunnableAndMoveToPublishDir"
          AfterTargets="Publish"
          BeforeTargets="RemoveFilesAfterPublish">
    <ItemGroup>
      <AssetsToRemoveFromDeps Include="runtimes/any/native/csc.exe" 
                              SectionName="runtimeTargets" />
      <AssetsToRemoveFromDeps Include="runtimes/any/native/vbc.exe" 
                              SectionName="runtimeTargets" />
      <AssetsToRemoveFromDeps Include="tool_roslyn.dll" 
                              SectionName="runtime"/>
    </ItemGroup>
    
    <RemoveAssetFromDepsPackages DepsFile="$(PublishDir)/$(TargetName).deps.json"
<<<<<<< HEAD
                                 SectionName="runtimeTargets"
                                 AssetPath="runtimes/any/native/%(AssetsToRemoveFromDeps.Identity).exe" />

    <RemoveAssetFromDepsPackages DepsFile="$(PublishDir)/$(TargetName).deps.json"
                                 SectionName="runtime"
                                 AssetPath="$(TargetName).dll" />

=======
                                 SectionName="%(AssetsToRemoveFromDeps.SectionName)"
                                 AssetPath="%(AssetsToRemoveFromDeps.Identity)" />
   
>>>>>>> 41330f07
    <Copy SourceFiles="$(PublishDir)/runtimes/any/native/csc.exe;
                       $(PublishDir)/$(TargetName).runtimeconfig.json;
                       $(PublishDir)/$(TargetName).deps.json;"
          DestinationFiles="$(PublishDir)/csc.exe;
                            $(PublishDir)/csc.runtimeconfig.json;
                            $(PublishDir)/csc.deps.json;" />
  </Target>

  <Target Name="RemoveFilesAfterPublish"
          AfterTargets="Publish">
    <Delete Files="$(PublishDir)/$(TargetName).dll" />
    <Delete Files="$(PublishDir)/$(TargetName).pdb" />
    <Delete Files="$(PublishDir)/$(TargetName).runtimeconfig.json" />
    <Delete Files="$(PublishDir)/$(TargetName).deps.json" />
  </Target>
</Project><|MERGE_RESOLUTION|>--- conflicted
+++ resolved
@@ -4,20 +4,12 @@
 
   <PropertyGroup>
     <VersionPrefix>$(CliVersionPrefix)</VersionPrefix>
-<<<<<<< HEAD
     <TargetFramework>netcoreapp2.0</TargetFramework>
 	<RuntimeFrameworkVersion>$(CLI_SharedFrameworkVersion)</RuntimeFrameworkVersion>
     <GenerateRuntimeConfigurationFiles>true</GenerateRuntimeConfigurationFiles>
   </PropertyGroup>
   <ItemGroup>
     <PackageReference Include="Microsoft.NetCore.App" Version="$(CLI_SharedFrameworkVersion)" />
-=======
-    <TargetFramework>netcoreapp1.1</TargetFramework>
-    <GenerateRuntimeConfigurationFiles>true</GenerateRuntimeConfigurationFiles>
-  </PropertyGroup>
-  <ItemGroup>
-    <PackageReference Include="Microsoft.NetCore.App" Version="1.1.0" />
->>>>>>> 41330f07
     <PackageReference Include="Microsoft.CodeAnalysis.CSharp" Version="$(CLI_Roslyn_Version)" />
     <PackageReference Include="Microsoft.CodeAnalysis.Build.Tasks" Version="$(CLI_Roslyn_Version)" />
     <PackageReference Include="Microsoft.Net.Compilers.netcore" Version="$(CLI_Roslyn_Version)" />
@@ -55,19 +47,9 @@
     </ItemGroup>
     
     <RemoveAssetFromDepsPackages DepsFile="$(PublishDir)/$(TargetName).deps.json"
-<<<<<<< HEAD
-                                 SectionName="runtimeTargets"
-                                 AssetPath="runtimes/any/native/%(AssetsToRemoveFromDeps.Identity).exe" />
-
-    <RemoveAssetFromDepsPackages DepsFile="$(PublishDir)/$(TargetName).deps.json"
-                                 SectionName="runtime"
-                                 AssetPath="$(TargetName).dll" />
-
-=======
                                  SectionName="%(AssetsToRemoveFromDeps.SectionName)"
                                  AssetPath="%(AssetsToRemoveFromDeps.Identity)" />
    
->>>>>>> 41330f07
     <Copy SourceFiles="$(PublishDir)/runtimes/any/native/csc.exe;
                        $(PublishDir)/$(TargetName).runtimeconfig.json;
                        $(PublishDir)/$(TargetName).deps.json;"
