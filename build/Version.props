<Project ToolsVersion="15.0" xmlns="http://schemas.microsoft.com/developer/msbuild/2003">
  <PropertyGroup>
    <VersionMajor>2</VersionMajor>
    <VersionMinor>1</VersionMinor>
<<<<<<< HEAD
    <VersionPatch>507</VersionPatch>
=======
    <VersionPatch>604</VersionPatch>
>>>>>>> be66efe0
    <ReleaseSuffix Condition=" '$(ReleaseSuffix)' == '' ">preview</ReleaseSuffix>

    <MajorMinorVersion>$(VersionMajor).$(VersionMinor)</MajorMinorVersion>
    <CliVersionNoSuffix>$(VersionMajor).$(VersionMinor).$(VersionPatch)</CliVersionNoSuffix>
    <CliVersionPrefix>$(CliVersionNoSuffix)-$(ReleaseSuffix)</CliVersionPrefix>
    <CliBrandingVersion Condition=" '$(DropSuffix)' != 'true' ">$(CliVersionNoSuffix) - $(ReleaseSuffix)</CliBrandingVersion>
    <CliBrandingVersion Condition=" '$(DropSuffix)' == 'true' ">$(CliVersionNoSuffix)</CliBrandingVersion>
    <SimpleVersion Condition=" '$(DropSuffix)' != 'true' ">$(CliVersionNoSuffix).$(CommitCount)</SimpleVersion>
    <SimpleVersion Condition=" '$(SimpleVersion)' == '' ">$(CliVersionNoSuffix)</SimpleVersion>

    <VersionSuffix Condition=" '$(DropSuffix)' != 'true' ">$(ReleaseSuffix)-$(CommitCount)</VersionSuffix>

    <SuffixedNugetVersion>$(CliVersionNoSuffix)-$(ReleaseSuffix)-$(CommitCount)</SuffixedNugetVersion>
    <FullNugetVersion Condition=" '$(FullNugetVersion)' == '' ">$(SuffixedNugetVersion)</FullNugetVersion>

    <NugetVersion Condition=" '$(DropSuffix)' != 'true' ">$(FullNugetVersion)</NugetVersion>
    <NugetVersion Condition=" '$(NugetVersion)' == '' ">$(CliVersionNoSuffix)</NugetVersion>

    <SdkVersion>$(NugetVersion)</SdkVersion>
    <SdkNugetVersion>$(NugetVersion)</SdkNugetVersion>

    <FullNugetVersion Condition=" '$(IsNotOrchestratedPublish)' == 'false' ">$(NugetVersion)</FullNugetVersion>

  </PropertyGroup>
</Project><|MERGE_RESOLUTION|>--- conflicted
+++ resolved
@@ -2,11 +2,7 @@
   <PropertyGroup>
     <VersionMajor>2</VersionMajor>
     <VersionMinor>1</VersionMinor>
-<<<<<<< HEAD
-    <VersionPatch>507</VersionPatch>
-=======
     <VersionPatch>604</VersionPatch>
->>>>>>> be66efe0
     <ReleaseSuffix Condition=" '$(ReleaseSuffix)' == '' ">preview</ReleaseSuffix>
 
     <MajorMinorVersion>$(VersionMajor).$(VersionMinor)</MajorMinorVersion>
