--- conflicted
+++ resolved
@@ -8,11 +8,7 @@
 
   <!-- Repo Version Information -->
   <PropertyGroup>
-<<<<<<< HEAD
-    <VersionPrefix>2.1.600</VersionPrefix>
-=======
     <VersionPrefix>2.2.200</VersionPrefix>
->>>>>>> 039f7dab
     <PreReleaseVersionLabel>preview</PreReleaseVersionLabel>
   </PropertyGroup>
 
