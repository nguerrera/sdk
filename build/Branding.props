--- conflicted
+++ resolved
@@ -1,18 +1,10 @@
 <Project ToolsVersion="15.0" xmlns="http://schemas.microsoft.com/developer/msbuild/2003">
   <PropertyGroup>
-<<<<<<< HEAD
-    <SdkBrandName>Microsoft .NET Core SDK - 2.1.4</SdkBrandName>
-    <MSBuildExtensionsBrandName>.NET Standard Support for Visual Studio 2015</MSBuildExtensionsBrandName>
-    <SharedFrameworkBrandName>Microsoft .NET Core Runtime - 2.0.4</SharedFrameworkBrandName>
-    <SharedHostBrandName>Microsoft .NET Core Host - 2.0.1</SharedHostBrandName>
-    <HostFxrBrandName>Microsoft .NET Core Host FX Resolver - 2.0.0</HostFxrBrandName>
-=======
     <SdkBrandName>Microsoft .NET Core SDK 2.2.0 - Preview</SdkBrandName>
     <MSBuildExtensionsBrandName>.NET Standard Support for Visual Studio 2015</MSBuildExtensionsBrandName>
     <SharedFrameworkBrandName>Microsoft .NET Core Runtime 2.1.0 - Preview</SharedFrameworkBrandName>
     <SharedHostBrandName>Microsoft .NET Core Host 2.1.0 - Preview</SharedHostBrandName>
     <HostFxrBrandName>Microsoft .NET Core Host FX Resolver 2.1.0 - Preview</HostFxrBrandName>
->>>>>>> b8f59724
 
     <SharedFrameworkName>Microsoft.NETCore.App</SharedFrameworkName>
     <SharedFrameworkNugetName>$(SharedFrameworkName)</SharedFrameworkNugetName>
