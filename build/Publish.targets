<?xml version="1.0" encoding="utf-8"?>
<Project ToolsVersion="14.0" xmlns="http://schemas.microsoft.com/developer/msbuild/2003">
  <Import Project="$(MSBuildThisFileDirectory)/publish/FinishBuild.targets" />
  <Import Project="$(MSBuildThisFileDirectory)/publish/PublishContent.targets" />
  <Import Project="$(MSBuildThisFileDirectory)/publish/PublishDebian.targets" />
  <Import Project="$(MSBuildThisFileDirectory)/publish/PublishNupkgToTransportFeed.targets" />
  <Import Project="$(MSBuildThisFileDirectory)/publish/Badge.targets" />
  <Import Project="$(MSBuildThisFileDirectory)/publish/Checksum.targets" />
  <Import Project="$(MSBuildThisFileDirectory)/publish/RuntimeCoherence.targets" />

  <!-- PUBLISH_TO_AZURE_BLOB env variable set by CI -->
  <Target Name="Publish"
          Condition=" '$(PUBLISH_TO_AZURE_BLOB)' != '' "
          DependsOnTargets="Init;
                            SetBadgeProps;
                            Package;
                            EvaluateRuntimeCoherence;
                            PublishArtifacts;
                            FinishBuild" />

  <Target Name="PublishWithoutPackage"
          Condition=" '$(PUBLISH_TO_AZURE_BLOB)' != '' "
          DependsOnTargets="Init;
                            SetBadgeProps;
                            EvaluateRuntimeCoherence;
                            PublishArtifacts;
                            FinishBuild" />

  <!-- UploadToAzure target comes from Build Tools -->
  <Target Name="PublishArtifacts"
           DependsOnTargets="GenerateVersionBadge;
                             GenerateCoherentBadge;
                             GatherItemsForPattern;
                             GenerateChecksums;
                             UploadArtifactsToAzure;
                             UploadChecksumsToAzure;
                             PublishNupkgToTransportFeed;
                             PublishDebFilesToDebianRepo;
                             PublishCliVersionBadge" />

  <Target Name="GatherItemsForPattern">
    <ItemGroup>
      <ForPublishing Include="@(GeneratedInstallers)"
                     Condition=" '$(PublishNativeInstallers)' == 'true' "/>
      <ForPublishing Include="%(GenerateArchivesInputsOutputs.Outputs)"
<<<<<<< HEAD
                     Condition=" '$(IsLinuxDistroSpecific)' != 'true' "/>
      <ForPublishing Include="@(NupkgsForPublishing)"
=======
                     Condition=" '$(PublishArchives)' == 'true' "/>
      <ForPublishing Include="$(PackagesDirectory)/Microsoft*.nupkg"
>>>>>>> f6f8865e
                     Condition=" '$(PUBLISH_NUPKG_TO_AZURE_BLOB)' != '' AND '$(OS)' == 'Windows_NT' And '$(Architecture)' == 'x64' "/>
      <ForPublishing Include="$(PackagesDirectory)/VS.Redist.Common.Net.Core.SDK.$(Architecture).*.nupkg"
                     Condition=" '$(PUBLISH_NUPKG_TO_AZURE_BLOB)' != '' AND '$(OS)' == 'Windows_NT' "/>
      <ForPublishing Include="$(PackagesDirectory)/VS.Redist.Common.Net.Core.SDK.MSBuildExtensions.*.nupkg"
                     Condition=" '$(PUBLISH_NUPKG_TO_AZURE_BLOB)' != '' AND '$(OS)' == 'Windows_NT' And '$(Architecture)' == 'x64' "/>
    </ItemGroup>

    <ItemGroup>
      <ForPublishing>
        <RelativeBlobPath>$(Product)/$(FullNugetVersion)/$([System.String]::Copy('%(Filename)%(Extension)').Replace('\' ,'/'))</RelativeBlobPath>
      </ForPublishing>
    </ItemGroup>
  </Target>

  <Target Name="PublishCliVersionBadge">
    <ItemGroup>
      <CliVersionBadgeToUpload Include="$(VersionBadge)" />
      <CliVersionBadgeToUpload Include="$(CoherentBadge)"
              Condition=" '$(Coherent)' == 'true' " />
    </ItemGroup>

    <ItemGroup>
      <CliVersionBadgeToUpload>
        <RelativeBlobPath>$(Product)/$(FullNugetVersion)/$([System.String]::Copy('%(Filename)%(Extension)').Replace('\' ,'/'))</RelativeBlobPath>
      </CliVersionBadgeToUpload>
    </ItemGroup>

    <UploadToAzure
      AccountKey="$(ArtifactCloudDropAccessToken)"
      AccountName="$(ArtifactCloudDropAccountName)"
      ContainerName="$(ArtifactContainerName)"
      Items="@(CliVersionBadgeToUpload)"
      Overwrite="$(OverwriteOnPublish)" />

    <SetBlobPropertiesBasedOnFileType
      AccountKey="$(ArtifactCloudDropAccessToken)"
      AccountName="$(ArtifactCloudDropAccountName)"
      ContainerName="$(ArtifactContainerName)"
      Items="@(CliVersionBadgeToUpload)" />
  </Target>
</Project><|MERGE_RESOLUTION|>--- conflicted
+++ resolved
@@ -43,13 +43,8 @@
       <ForPublishing Include="@(GeneratedInstallers)"
                      Condition=" '$(PublishNativeInstallers)' == 'true' "/>
       <ForPublishing Include="%(GenerateArchivesInputsOutputs.Outputs)"
-<<<<<<< HEAD
-                     Condition=" '$(IsLinuxDistroSpecific)' != 'true' "/>
-      <ForPublishing Include="@(NupkgsForPublishing)"
-=======
                      Condition=" '$(PublishArchives)' == 'true' "/>
       <ForPublishing Include="$(PackagesDirectory)/Microsoft*.nupkg"
->>>>>>> f6f8865e
                      Condition=" '$(PUBLISH_NUPKG_TO_AZURE_BLOB)' != '' AND '$(OS)' == 'Windows_NT' And '$(Architecture)' == 'x64' "/>
       <ForPublishing Include="$(PackagesDirectory)/VS.Redist.Common.Net.Core.SDK.$(Architecture).*.nupkg"
                      Condition=" '$(PUBLISH_NUPKG_TO_AZURE_BLOB)' != '' AND '$(OS)' == 'Windows_NT' "/>
